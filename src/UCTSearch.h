/*
    This file is part of Leela Zero.
    Copyright (C) 2017-2018 Gian-Carlo Pascutto

    Leela Zero is free software: you can redistribute it and/or modify
    it under the terms of the GNU General Public License as published by
    the Free Software Foundation, either version 3 of the License, or
    (at your option) any later version.

    Leela Zero is distributed in the hope that it will be useful,
    but WITHOUT ANY WARRANTY; without even the implied warranty of
    MERCHANTABILITY or FITNESS FOR A PARTICULAR PURPOSE.  See the
    GNU General Public License for more details.

    You should have received a copy of the GNU General Public License
    along with Leela Zero.  If not, see <http://www.gnu.org/licenses/>.
*/

#ifndef UCTSEARCH_H_INCLUDED
#define UCTSEARCH_H_INCLUDED

#include <list>
#include <atomic>
#include <memory>
#include <string>
#include <tuple>
#include <future>

#include "ThreadPool.h"
#include "FastBoard.h"
#include "FastState.h"
#include "GameState.h"
#include "UCTNode.h"
#include "Network.h"

namespace TimeManagement {
    enum enabled_t {
        AUTO = -1, OFF = 0, ON = 1, FAST = 2, NO_PRUNING = 3
    };
};

struct BackupData {
    struct NodeFactor {
        UCTNode* node;
        float factor;
        NodeFactor(UCTNode* node, float factor) : node(node), factor(factor) {}
    };
    float eval{ -1.0f };
    std::vector<NodeFactor> path;
    Netresult_ptr netresult;
    int symmetry;
    std::unique_ptr<GameState> state;
<<<<<<< HEAD
    int multiplicity{1};
=======
>>>>>>> 48738c29
};

class UCTSearch {
public:
    /*
        Depending on rule set and state of the game, we might
        prefer to pass, or we might prefer not to pass unless
        it's the last resort. Same for resigning.
    */
    using passflag_t = int;
    static constexpr passflag_t NORMAL   = 0;
    static constexpr passflag_t NOPASS   = 1 << 0;
    static constexpr passflag_t NORESIGN = 1 << 1;

    /*
        Default memory limit in bytes.
        ~1.6GiB on 32-bits and about 5.2GiB on 64-bits.
    */
    static constexpr size_t DEFAULT_MAX_MEMORY =
        (sizeof(void*) == 4 ? 1'600'000'000 : 5'200'000'000);

    /*
        Minimum allowed size for maximum tree size.
    */
    static constexpr size_t MIN_TREE_SPACE = 100'000'000;

    /*
        Value representing unlimited visits or playouts. Due to
        concurrent updates while multithreading, we need some
        headroom within the native type.
    */
    static constexpr auto UNLIMITED_PLAYOUTS =
        std::numeric_limits<int>::max() / 2;

    UCTSearch(GameState& g, Network & network);
    int think(int color, passflag_t passflag = NORMAL);
    void set_playout_limit(int playouts);
    void set_visit_limit(int visits);
    void ponder();
    bool is_running() const;
    void increment_playouts();
    void play_simulation(std::unique_ptr<GameState> currstate, UCTNode* node, int thread_num);
    void backup();
<<<<<<< HEAD
    int m_positions{0};
=======
    std::atomic<int> m_positions{0};
>>>>>>> 48738c29
    std::atomic<bool> m_run{false};
    std::condition_variable m_cv;

private:
    float get_min_psa_ratio() const;
    void dump_stats(FastState& state, UCTNode& parent);
    void tree_stats(const UCTNode& node);
    std::string get_pv(FastState& state, UCTNode& parent);
    void dump_analysis(int playouts);
    bool should_resign(passflag_t passflag, float besteval);
    bool have_alternate_moves(int elapsed_centis, int time_for_move);
    int est_playouts_left(int elapsed_centis, int time_for_move) const;
    size_t prune_noncontenders(int elapsed_centis = 0, int time_for_move = 0,
                               bool prune = true);
    bool stop_thinking(int elapsed_centis = 0, int time_for_move = 0) const;
    int get_best_move(passflag_t passflag);
    void update_root();
    bool advance_to_new_rootstate();
    void output_analysis(FastState & state, UCTNode & parent);

    GameState & m_rootstate;
    std::unique_ptr<GameState> m_last_rootstate;
    std::unique_ptr<UCTNode> m_root;
    std::atomic<int> m_nodes{0};
    std::atomic<int> m_playouts{0};
    int m_maxplayouts;
    int m_maxvisits;

    std::list<Utils::ThreadGroup> m_delete_futures;

    Network & m_network;

    std::mutex m_mutex;
    std::queue<std::unique_ptr<BackupData>> backup_queue;
    size_t max_queue_length;
    void backup(BackupData& bd);
    void failed_simulation(BackupData& bd);
    int m_failed_simulations{ 0 };
};

class UCTWorker {
public:
    UCTWorker(GameState & state, UCTSearch * search, UCTNode * root, int thread_num)
      : m_rootstate(state), m_search(search), m_root(root), m_thread_num(thread_num) {}
    void operator()();
private:
    GameState & m_rootstate;
    UCTSearch * m_search;
    UCTNode * m_root;
    int m_thread_num;
};

#endif<|MERGE_RESOLUTION|>--- conflicted
+++ resolved
@@ -50,10 +50,7 @@
     Netresult_ptr netresult;
     int symmetry;
     std::unique_ptr<GameState> state;
-<<<<<<< HEAD
     int multiplicity{1};
-=======
->>>>>>> 48738c29
 };
 
 class UCTSearch {
@@ -97,11 +94,7 @@
     void increment_playouts();
     void play_simulation(std::unique_ptr<GameState> currstate, UCTNode* node, int thread_num);
     void backup();
-<<<<<<< HEAD
-    int m_positions{0};
-=======
     std::atomic<int> m_positions{0};
->>>>>>> 48738c29
     std::atomic<bool> m_run{false};
     std::condition_variable m_cv;
 
