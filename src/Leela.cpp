--- conflicted
+++ resolved
@@ -268,14 +268,6 @@
 #ifdef USE_OPENCL
     if (vm.count("gpu")) {
         cfg_gpus = vm["gpu"].as<std::vector<int> >();
-<<<<<<< HEAD
-        // if we use OpenCL, we probably need more threads for the max
-        // so that we can saturate the GPU.
-        cfg_max_threads *= cfg_gpus.size();
-        // we can't exceed MAX_CPUS
-        cfg_max_threads = std::min(cfg_max_threads, MAX_CPUS);
-=======
->>>>>>> 0aae0632
     }
 
     if (vm.count("full-tuner")) {
@@ -434,13 +426,10 @@
         }
     }
 
-<<<<<<< HEAD
     // Do not lower the expected eval for root moves that are likely not
     // the best if we have introduced noise there exactly to explore more.
     cfg_fpu_root_reduction = cfg_noise ? 0.0f : cfg_fpu_reduction;
 
-=======
->>>>>>> 0aae0632
     auto out = std::stringstream{};
     for (auto i = 1; i < argc; i++) {
         out << " " << argv[i];
