--- conflicted
+++ resolved
@@ -2,13 +2,8 @@
 
 default:
 	@echo "Detected OS: ${THE_OS}"
-<<<<<<< HEAD
-	$(MAKE) CC=gcc CXX=g++ \
+	$(MAKE) CC=cc CXX=CC \
 		CXXFLAGS='$(CXXFLAGS) -Wall -Wextra -Wno-ignored-attributes -pipe -O3 -g -ffast-math -flto -march=native -std=c++14 -DNDEBUG'  \
-=======
-	$(MAKE) CC=cc CXX=CC \
-		CXXFLAGS='$(CXXFLAGS) -Wall -Wextra -pipe -O3 -g -ffast-math -flto -march=native -std=c++14 -DNDEBUG'  \
->>>>>>> 4b1a87f7
 		LDFLAGS='$(LDFLAGS) -flto -g' \
 		leelaz
 
