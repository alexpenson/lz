--- conflicted
+++ resolved
@@ -208,11 +208,7 @@
     auto leaf = true;
     for (auto nf = path.rbegin(); nf != path.rend(); ++nf) {
         auto sel_factor = factor * nf->factor;
-<<<<<<< HEAD
         nf->node->update(bd.eval, bd.multiplicity, factor, sel_factor);
-=======
-        nf->node->update(eval, factor, sel_factor);
->>>>>>> bf950425
         if (leaf) { nf->node->expand_done(); leaf = false; }
         factor = sel_factor;
     }
