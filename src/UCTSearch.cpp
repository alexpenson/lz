--- conflicted
+++ resolved
@@ -201,30 +201,6 @@
     }
     return 0.0f;
 }
-
-<<<<<<< HEAD
-SearchResult UCTSearch::play_simulation(GameState & currstate,
-                                        UCTNode* const node) {
-    const auto color = currstate.get_to_move();
-    auto result = SearchResult{};
-
-    node->virtual_loss();
-
-    if (node->expandable()) {
-        if (currstate.get_passes() >= 2) {
-            auto score = currstate.final_score();
-            result = SearchResult::from_score(score);
-        } else {
-            float eval;
-            const auto had_children = node->has_children();
-            const auto success =
-                node->create_children(m_network, m_nodes, currstate, eval,
-                                      get_min_psa_ratio());
-            if (!had_children && success) {
-                result = SearchResult::from_eval(eval);
-=======
-//calculate factor in uct_select_child..
-//expanding node could make deadlock?
 
 void UCTSearch::backup(BackupData& bd) {
     auto path = bd.path;
@@ -256,7 +232,6 @@
                 auto eval = bd->netresult->result.winrate;
                 bd->eval = (bd->state->get_to_move() == FastBoard::BLACK ? eval : 1.0f - eval);
                 backup(*bd);
->>>>>>> 0aae0632
             }
             else {
                 failed_simulation(*bd);
@@ -885,13 +860,6 @@
 
     Time elapsed;
     int elapsed_centis = Time::timediff_centis(start, elapsed);
-<<<<<<< HEAD
-    myprintf("%d visits, %d nodes, %d playouts, %.0f n/s\n\n",
-             m_root->get_visits(),
-             m_nodes.load(),
-             m_playouts.load(),
-             (m_playouts * 100.0) / (elapsed_centis+1));
-=======
     if (elapsed_centis+1 > 0) {
         myprintf("%7.2f visits, %d nodes, %d playouts, %.0f n/s, %.0f pos/s\n\n",
                  m_root->get_visits(),
@@ -909,7 +877,6 @@
 #endif
 #endif
     }
->>>>>>> 0aae0632
     int bestmove = get_best_move(passflag);
 
     // Copy the root state. Use to check for tree re-use in future calls.
