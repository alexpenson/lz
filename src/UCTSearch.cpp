--- conflicted
+++ resolved
@@ -289,8 +289,6 @@
                          static_cast<int>(node->get_pure_eval(color) * 10000) : 0;
         // Store data in array
         sortable_data.emplace_back(move, node->get_visits(), move_eval, pv);
-
-<<<<<<< HEAD
     }
     // Sort array to decide order
     std::stable_sort(rbegin(sortable_data), rend(sortable_data));
@@ -304,21 +302,6 @@
         gtp_printf_raw(node.get_info_string(i).c_str());
         i++;
     }
-=======
-    }
-    // Sort array to decide order
-    std::stable_sort(rbegin(sortable_data), rend(sortable_data));
-
-    auto i = 0;
-    // Output analysis data in gtp stream
-    for (const auto& node : sortable_data) {
-        if (i > 0) {
-            gtp_printf_raw(" ");
-        }
-        gtp_printf_raw(node.get_info_string(i).c_str());
-        i++;
-    }
->>>>>>> 93221fb3
     gtp_printf_raw("\n");
 }
 
