--- conflicted
+++ resolved
@@ -288,13 +288,7 @@
         auto move_eval = node->get_visits() ?
             static_cast<int>(node->get_pure_eval(color) * 10000) : 0;
         // Store data in array
-<<<<<<< HEAD
-        float N_num_f = node->get_score() * 100.0f;
-        sortable_data.emplace_back(move, node->get_visits(), move_eval, std::to_string(N_num_f), pv);
-
-=======
         sortable_data.emplace_back(move, node->get_visits(), move_eval, pv);
->>>>>>> f79f3682
     }
     // Sort array to decide order
     std::stable_sort(rbegin(sortable_data), rend(sortable_data));
