/*
    This file is part of Leela Zero.
    Copyright (C) 2017-2018 Gian-Carlo Pascutto and contributors

    Leela Zero is free software: you can redistribute it and/or modify
    it under the terms of the GNU General Public License as published by
    the Free Software Foundation, either version 3 of the License, or
    (at your option) any later version.

    Leela Zero is distributed in the hope that it will be useful,
    but WITHOUT ANY WARRANTY; without even the implied warranty of
    MERCHANTABILITY or FITNESS FOR A PARTICULAR PURPOSE.  See the
    GNU General Public License for more details.

    You should have received a copy of the GNU General Public License
    along with Leela Zero.  If not, see <http://www.gnu.org/licenses/>.
*/

#include "config.h"

#ifdef __APPLE__
#include <Accelerate/Accelerate.h>
#endif
#ifdef USE_MKL
#include <mkl.h>
#endif
#ifdef USE_OPENBLAS
#include <cblas.h>
#endif
#ifndef USE_BLAS
#include <Eigen/Dense>
#endif

#include "CPUPipe.h"
#include "Network.h"
#include "Im2Col.h"

#ifndef USE_BLAS
// Eigen helpers
template <typename T>
using EigenMatrixMap =
    Eigen::Map<Eigen::Matrix<T, Eigen::Dynamic, Eigen::Dynamic>>;
template <typename T>
using ConstEigenMatrixMap =
    Eigen::Map<const Eigen::Matrix<T, Eigen::Dynamic, Eigen::Dynamic>>;
#endif

void CPUPipe::initialize(int channels) {
    m_input_channels = channels;
}

void CPUPipe::winograd_transform_in(const std::vector<float>& in,
                                    std::vector<float>& V,
                                    const int C) {
    constexpr auto W = BOARD_SIZE;
    constexpr auto H = BOARD_SIZE;
    constexpr auto WTILES = WINOGRAD_WTILES;
    constexpr auto P = WINOGRAD_P;

    constexpr auto Wpad = 2 + WINOGRAD_M * WTILES;

    constexpr auto buffersize = 32;

    std::array<std::array<float, Wpad>, Wpad> in_pad{0.0f};

    std::array<float, buffersize * WINOGRAD_ALPHA * WINOGRAD_ALPHA> buffer;
    auto buffer_offset = 0;
    auto buffer_entries = 0;


    // multiple vector [i0..i5] by Bt and produce [o0..o5]
    // const auto Bt = std::array<float, WINOGRAD_TILE>
    //           {1.0f,  0.0f,     -5.0f/2.0f,  0.0f,      1.0f, 0.0f,
    //            0.0f, -SQ2,      -2.0f,       SQ2/2.0f,  1.0f, 0.0f,
    //            0.0f,  SQ2,      -2.0f,      -SQ2/2.0f,  1.0f, 0.0f,
    //            0.0f, -SQ2/2.0f, -1.0f/2.0f,  SQ2,       1.0f, 0.0f,
    //            0.0f,  SQ2/2.0f, -1.0f/2.0f, -SQ2,       1.0f, 0.0f,
    //            0.0f,  1.0f,      0.0f,      -5.0f/2.0f, 0.0f, 1.0f};
    auto multiply_bt = [](
        float & o0, float & o1, float & o2, float & o3, float & o4, float & o5,
        float i0, float i1, float i2, float i3, float i4, float i5
    ) {
        auto i3m1 = i1 * -SQ2 + i3 * (SQ2 / 2.0f);
        auto i4m2 = i2 * -2.0f + i4 * 1.0f;

        o0 = i0 + i2 * (-5.0f/2.0f) + i4;
        o1 = i3m1 + i4m2;
        o2 = -i3m1 + i4m2;

        auto i3m1_2 = i3 * (SQ2) + i1 * (-SQ2/2.0f);
        auto i4m2_2 = i2 * (-1.0f/2.0f) + i4;

        o3 = i3m1_2 + i4m2_2;
        o4 = -i3m1_2 + i4m2_2;

        o5 = i1 + i3 * (-5.0f/2.0f) + i5;
    };

    for (auto ch = 0; ch < C; ch++) {
        for (auto yin = 0; yin < H; yin++) {
            for (auto xin = 0; xin < W; xin++) {
                in_pad[yin + 1][xin + 1] = in[ch*(W*H) + yin*W + xin];
            }
        }
        for (auto block_y = 0; block_y < WTILES; block_y++) {
            // Tiles overlap by 2
            const auto yin = WINOGRAD_M * block_y;
            for (auto block_x = 0; block_x < WTILES; block_x++) {
                const auto xin = WINOGRAD_M * block_x;
#define DECL_T1(XX) \
                float T1_##XX##_0, T1_##XX##_1, T1_##XX##_2, T1_##XX##_3, T1_##XX##_4, T1_##XX##_5;
                DECL_T1(0)
                DECL_T1(1)
                DECL_T1(2)
                DECL_T1(3)
                DECL_T1(4)
                DECL_T1(5)

                // Calculates transpose(B).x.B
#define MULTIPLY_BT(XX) \
                multiply_bt( \
                    T1_0_##XX, T1_1_##XX, T1_2_##XX, T1_3_##XX, T1_4_##XX, T1_5_##XX, \
                    in_pad[yin + 0][xin + XX], \
                    in_pad[yin + 1][xin + XX], \
                    in_pad[yin + 2][xin + XX], \
                    in_pad[yin + 3][xin + XX], \
                    in_pad[yin + 4][xin + XX], \
                    in_pad[yin + 5][xin + XX] \
                );
                MULTIPLY_BT(0)
                MULTIPLY_BT(1)
                MULTIPLY_BT(2)
                MULTIPLY_BT(3)
                MULTIPLY_BT(4)
                MULTIPLY_BT(5)

#define MULTIPLY_B(XX) \
                multiply_bt( \
                    buffer[buffersize * (XX * WINOGRAD_ALPHA + 0) + buffer_entries], \
                    buffer[buffersize * (XX * WINOGRAD_ALPHA + 1) + buffer_entries], \
                    buffer[buffersize * (XX * WINOGRAD_ALPHA + 2) + buffer_entries], \
                    buffer[buffersize * (XX * WINOGRAD_ALPHA + 3) + buffer_entries], \
                    buffer[buffersize * (XX * WINOGRAD_ALPHA + 4) + buffer_entries], \
                    buffer[buffersize * (XX * WINOGRAD_ALPHA + 5) + buffer_entries], \
                    T1_##XX##_0, T1_##XX##_1, T1_##XX##_2, T1_##XX##_3, T1_##XX##_4, T1_##XX##_5 \
                );
                MULTIPLY_B(0)
                MULTIPLY_B(1)
                MULTIPLY_B(2)
                MULTIPLY_B(3)
                MULTIPLY_B(4)
                MULTIPLY_B(5)

                if (buffer_entries == 0) {
                    buffer_offset = ch * P + block_y * WTILES + block_x;
                }
                buffer_entries++;

                if (buffer_entries >= buffersize ||
                    (ch == C - 1 && block_x == WTILES - 1 && block_y == WTILES - 1)) {

                    for (auto i = 0; i < WINOGRAD_ALPHA * WINOGRAD_ALPHA; i++) {
                        for (auto entry = 0; entry < buffer_entries; entry++) {
                            V[i*C*P + buffer_offset + entry] = buffer[i*buffersize + entry];
                        }
                    }
                    buffer_entries = 0;
                }
            }
        }
    }
}

void CPUPipe::winograd_sgemm(const std::vector<float>& U,
                             const std::vector<float>& V,
                             std::vector<float>& M,
                             const int C, const int K) {
    constexpr auto P = WINOGRAD_P;

    for (auto b = 0; b < WINOGRAD_TILE; b++) {
        const auto offset_u = b * K * C;
        const auto offset_v = b * C * P;
        const auto offset_m = b * K * P;
#ifdef USE_BLAS
        cblas_sgemm(CblasRowMajor, CblasTrans, CblasNoTrans,
                    K, P, C,
                    1.0f,
                    &U[offset_u], K,
                    &V[offset_v], P,
                    0.0f,
                    &M[offset_m], P);
#else
        auto C_mat = EigenMatrixMap<float>(M.data() + offset_m, P, K);
        C_mat.noalias() =
           ConstEigenMatrixMap<float>(V.data() + offset_v, P, C)
            * ConstEigenMatrixMap<float>(U.data() + offset_u, K, C).transpose();
#endif
    }
}

void CPUPipe::winograd_transform_out(const std::vector<float>& M,
                                     std::vector<float>& Y,
                                     const int K) {
    constexpr auto W = BOARD_SIZE;
    constexpr auto H = BOARD_SIZE;
    constexpr auto WTILES = WINOGRAD_WTILES;
    constexpr auto P = WINOGRAD_P;

    // multiple vector [i0..i5] by At and produce [o0..o3]
    // const auto At = std::array<float, WINOGRAD_ALPHA * WINOGRAD_M>
    //       {1.0f, 1.0f,      1.0f,       1.0f,      1.0f,     0.0f,
    //        0.0f, SQ2/2.0f, -SQ2/2.0f,   SQ2,      -SQ2,      0.0f,
    //        0.0f, 1.0f/2.0f, 1.0f/2.0f,  2.0f,      2.0f,     0.0f,
    //        0.0f, SQ2/4.0f, -SQ2/4.0f,   2.0f*SQ2, -2.0f*SQ2, 1.0f};
    auto multiply_at = [](
        float & o0, float & o1, float & o2, float & o3,
        float i0, float i1, float i2, float i3, float i4, float i5
    ) {
        auto t1p2 = (i1 + i2) * (1.0f / 2.0f);
        auto t1m2 = (i1 - i2) * (SQ2/4.0f);
        auto t3p4 = i3 + i4;
        auto t3m4 = (i3 - i4) * (SQ2);

        o0 = i0 + t1p2 + t1p2 + t3p4;
        o1 = t1m2 + t1m2 + t3m4;
        o2 = t1p2 + t3p4 + t3p4;
        o3 = t1m2 + t3m4 + t3m4 + i5;
    };

    for (auto k = 0; k < K; k++) {
        for (auto block_x = 0; block_x < WTILES; block_x++) {
            const auto x = WINOGRAD_M * block_x;
            for (auto block_y = 0; block_y < WTILES; block_y++) {
                const auto y = WINOGRAD_M * block_y;

                const auto b = block_y * WTILES + block_x;
                using WinogradTile =
                    std::array<std::array<float, WINOGRAD_ALPHA>, WINOGRAD_ALPHA>;
                WinogradTile temp_m;
                for (auto xi = 0; xi < WINOGRAD_ALPHA; xi++) {
                    for (auto nu = 0; nu < WINOGRAD_ALPHA; nu++) {
                        temp_m[xi][nu] =
                            M[(xi*WINOGRAD_ALPHA + nu)*K*P + k*P + b];
                    }
                }
                std::array<std::array<float, WINOGRAD_ALPHA>, WINOGRAD_M> temp;
                std::array<std::array<float, WINOGRAD_M>, WINOGRAD_M> o;

                // Calculates transpose(A).temp_m.A
                for (auto j = 0; j < WINOGRAD_ALPHA; j++){
                    multiply_at(
                        temp[0][j], temp[1][j], temp[2][j], temp[3][j],
                        temp_m[0][j], temp_m[1][j], temp_m[2][j], temp_m[3][j], temp_m[4][j], temp_m[5][j]
                    );
                }

                for (auto i = 0; i < WINOGRAD_M; i++){
                    multiply_at(
                        o[i][0], o[i][1], o[i][2], o[i][3],
                        temp[i][0], temp[i][1], temp[i][2], temp[i][3], temp[i][4], temp[i][5]
                    );
                }

                const auto y_ind = k * H * W + y * W + x;
                for (auto i = 0; i < WINOGRAD_M; i++) {
                    for (auto j = 0; j < WINOGRAD_M; j++) {
                        if (y + i < H && x + j < W) {
                            Y[y_ind + i * W + j] = o[i][j];
                        }
                    }
                }
            }
        }
    }
}

void CPUPipe::winograd_convolve3(const int outputs,
                                 const std::vector<float>& input,
                                 const std::vector<float>& U,
                                 std::vector<float>& V,
                                 std::vector<float>& M,
                                 std::vector<float>& output) {

    constexpr unsigned int filter_len = WINOGRAD_ALPHA * WINOGRAD_ALPHA;
    const auto input_channels = U.size() / (outputs * filter_len);

    winograd_transform_in(input, V, input_channels);
    winograd_sgemm(U, V, M, input_channels, outputs);
    winograd_transform_out(M, output, outputs);
}

template<unsigned int filter_size>
void convolve(const size_t outputs,
              const size_t biases_size,
              const std::vector<float>& input,
              const std::vector<float>& weights,
              std::vector<float>& output) {
    // The size of the board is defined at compile time
    constexpr unsigned int width = BOARD_SIZE;
    constexpr unsigned int height = BOARD_SIZE;
    constexpr auto num_intersections = width * height;
    constexpr auto filter_len = filter_size * filter_size;
    const auto input_channels = weights.size() / (biases_size * filter_len);
    const auto filter_dim = filter_len * input_channels;
    assert(outputs * num_intersections == output.size());

    std::vector<float> col(filter_dim * width * height);
    im2col<filter_size>(input_channels, input, col);

    // Weight shape (output, input, filter_size, filter_size)
    // 96 18 3 3
    // C←αAB + βC
    // outputs[96,19x19] = weights[96,18x3x3] x col[18x3x3,19x19]
    // M Number of rows in matrices A and C.
    // N Number of columns in matrices B and C.
    // K Number of columns in matrix A; number of rows in matrix B.
    // lda The size of the first dimention of matrix A; if you are
    // passing a matrix A[m][n], the value should be m.
    //    cblas_sgemm(CblasRowMajor, TransA, TransB, M, N, K, alpha, A, lda, B,
    //                ldb, beta, C, N);
#ifdef USE_BLAS
    cblas_sgemm(CblasRowMajor, CblasNoTrans, CblasNoTrans,
                // M        N            K
                outputs, num_intersections, filter_dim,
                1.0f, &weights[0], filter_dim,
                &col[0], num_intersections,
                0.0f, &output[0], num_intersections);
#else
    auto C_mat = EigenMatrixMap<float>(output.data(),
                                       num_intersections, outputs);
    C_mat.noalias() =
        ConstEigenMatrixMap<float>(col.data(), num_intersections, filter_dim)
        * ConstEigenMatrixMap<float>(weights.data(), filter_dim, outputs);
#endif

    /*
    for (unsigned int o = 0; o < outputs; o++) {
        for (unsigned int b = 0; b < num_intersections; b++) {
            output[(o * num_intersections) + b] += biases[o];
        }
    }*/
}

template <size_t spatial_size>
void batchnorm(const size_t channels,
               std::vector<float>& data,
               const float* const means,
               const float* const stddevs,
               const float* const gammas,
               const float* const betas,
               const float* const eltwise = nullptr) {
    const auto lambda_ReLU = [](const auto val) { return (val > 0.0f) ?
                                                          val : 0.0f; };
    for (auto c = size_t{0}; c < channels; ++c) {
        const auto mean = means[c];
        const auto scale_stddev = stddevs[c];
        const auto gamma = gammas[c];
        const auto beta = betas[c];
        const auto arr = &data[c * spatial_size];

        if (eltwise == nullptr) {
            // Classical BN
            for (auto b = size_t{0}; b < spatial_size; b++) {
                arr[b] = lambda_ReLU(scale_stddev * (arr[b] - mean) * gamma + beta);
            }
        } else {
            // BN + residual add
            const auto res = &eltwise[c * spatial_size];
            for (auto b = size_t{0}; b < spatial_size; b++) {
                arr[b] = lambda_ReLU((scale_stddev * (arr[b] - mean) * gamma + beta) + res[b]);
            }
        }
    }
}

<<<<<<< HEAD
template <size_t spatial_size>
void add_bias(const size_t channels,
             std::vector<float>& data,
             const float* const bias)
{
    for (auto c = size_t{0}; c < channels; ++c) {
        const auto arr = &data[c * spatial_size];
        for (auto b = size_t{0}; b < spatial_size; b++) {
            arr[b] += bias[c];
        }
    }
}
=======
void CPUPipe::forward0(std::unique_ptr<const std::vector<float>> input,
                       const int tomove,
                       const int symmetry,
                       Netresult_ptr result) {}
>>>>>>> 12795fe6

void CPUPipe::forward(const std::vector<float>& input,
                      std::vector<float>& output_pol,
                      std::vector<float>& output_val) {
    // Input convolution
    constexpr auto P = WINOGRAD_P;
    // Calculate output channels
    const auto output_channels = m_input_channels;
    // input_channels is the maximum number of input channels of any
    // convolution. Residual blocks are identical, but the first convolution
    // might be bigger when the network has very few filters
    const auto input_channels = std::max(static_cast<size_t>(output_channels),
                                         static_cast<size_t>(Network::INPUT_CHANNELS));
    auto conv_out = std::vector<float>(output_channels * NUM_INTERSECTIONS);

    auto V = std::vector<float>(WINOGRAD_TILE * input_channels * P);
    auto M = std::vector<float>(WINOGRAD_TILE * output_channels * P);

    winograd_convolve3(output_channels, input, m_weights->m_conv_weights[0], V, M, conv_out);
    add_bias<NUM_INTERSECTIONS>(output_channels, conv_out, m_weights->m_conv_biases[0].data());

    // Residual tower
    auto conv_in = std::vector<float>(output_channels * NUM_INTERSECTIONS);
    auto res = std::vector<float>(output_channels * NUM_INTERSECTIONS);
    for (auto i = size_t{1}; i < m_weights->m_conv_weights.size(); i += 2) {
        auto output_channels = m_input_channels;
        std::swap(conv_out, conv_in);
        res = conv_in;
        batchnorm<NUM_INTERSECTIONS>(output_channels, conv_in,
                                     m_weights->m_batchnorm_means[i - 1].data(),
                                     m_weights->m_batchnorm_stddevs[i - 1].data(),
                                     m_weights->m_batchnorm_gammas[i - 1].data(),
                                     m_weights->m_batchnorm_betas[i - 1].data());
        winograd_convolve3(output_channels, conv_in,
                           m_weights->m_conv_weights[i], V, M, conv_out);
        add_bias<NUM_INTERSECTIONS>(output_channels, conv_out, m_weights->m_conv_biases[i].data());

        std::swap(conv_out, conv_in);
        batchnorm<NUM_INTERSECTIONS>(output_channels, conv_in,
                                     m_weights->m_batchnorm_means[i].data(),
                                     m_weights->m_batchnorm_stddevs[i].data(),
                                     m_weights->m_batchnorm_gammas[i].data(),
                                     m_weights->m_batchnorm_betas[i].data());
									 
        winograd_convolve3(output_channels, conv_in,
                           m_weights->m_conv_weights[i + 1], V, M, conv_out);
        add_bias<NUM_INTERSECTIONS>(output_channels, conv_out, m_weights->m_conv_biases[i + 1].data());

        for (auto k = size_t{0}; k < conv_out.size(); ++k)
            conv_out[k] += res[k];
    }

    batchnorm<NUM_INTERSECTIONS>(output_channels, conv_out,
                                 m_weights->m_batchnorm_means.back().data(),
                                 m_weights->m_batchnorm_stddevs.back().data(),
                                 m_weights->m_batchnorm_gammas.back().data(),
                                 m_weights->m_batchnorm_betas.back().data());

    convolve<1>(Network::OUTPUTS_POLICY, m_conv_pol_b.size(), conv_out, m_conv_pol_w, output_pol);
    convolve<1>(Network::OUTPUTS_VALUE, m_conv_val_b.size(), conv_out, m_conv_val_w, output_val);
}

void CPUPipe::push_weights(unsigned int /*filter_size*/,
                           unsigned int /*channels*/,
                           unsigned int outputs,
                           std::shared_ptr<const ForwardPipeWeights> weights) {

    m_weights = weights;

    // Output head convolutions
    m_conv_pol_w = weights->m_conv_pol_w;
    m_conv_pol_b.resize(m_conv_pol_w.size() / outputs, 0.0f);
    m_conv_val_w = weights->m_conv_val_w;
    m_conv_val_b.resize(m_conv_val_w.size() / outputs, 0.0f);
}
<|MERGE_RESOLUTION|>--- conflicted
+++ resolved
@@ -373,7 +373,6 @@
     }
 }
 
-<<<<<<< HEAD
 template <size_t spatial_size>
 void add_bias(const size_t channels,
              std::vector<float>& data,
@@ -386,12 +385,11 @@
         }
     }
 }
-=======
+
 void CPUPipe::forward0(std::unique_ptr<const std::vector<float>> input,
                        const int tomove,
                        const int symmetry,
                        Netresult_ptr result) {}
->>>>>>> 12795fe6
 
 void CPUPipe::forward(const std::vector<float>& input,
                       std::vector<float>& output_pol,
