--- conflicted
+++ resolved
@@ -77,18 +77,13 @@
     Netresult get_output(const GameState* const state,
         const Ensemble ensemble,
         const int symmetry = -1,
-        const bool skip_cache = false,
+        const bool read_cache = true,
+        const bool write_cache = true,
         const bool force_selfcheck = false);
     std::pair<Netresult_ptr, int> get_output0(const GameState* const state,
                          const Ensemble ensemble,
                          const int symmetry = -1,
-<<<<<<< HEAD
                          const bool skip_cache = false);
-=======
-                         const bool read_cache = true,
-                         const bool write_cache = true,
-                         const bool force_selfcheck = false);
->>>>>>> 9831c96e
 
     static constexpr auto INPUT_MOVES = 8;
     static constexpr auto INPUT_CHANNELS = 2 * INPUT_MOVES + 2;
