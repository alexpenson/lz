--- conflicted
+++ resolved
@@ -272,13 +272,9 @@
     const auto numerator = std::sqrt(double(parentvisits));
     const auto fpu_reduction = (is_root ? cfg_fpu_root_reduction : cfg_fpu_reduction) * std::sqrt(total_visited_policy);
     // Estimated eval for unknown nodes = original parent NN eval - reduction
-<<<<<<< HEAD
-    const auto fpu_eval = get_net_eval(color) - fpu_reduction;
-=======
     auto visits = get_visits();
     auto parent_eval = (cfg_dyn_fpu && visits > 0) ? get_raw_eval(color) : get_net_eval(color);
     auto fpu_eval = parent_eval - fpu_reduction;
->>>>>>> 207370ff
 
     auto best = static_cast<UCTNodePointer*>(nullptr);
     //auto actual_best = best;
@@ -305,18 +301,12 @@
         } else if (child_visits > 0 && (visits > 0 || !cfg_dyn_fpu)) {
             winrate = child.get_eval(color);
         }
-<<<<<<< HEAD
-        const auto psa = child.get_policy();
-        const auto denom = 1.0 + child.get_visits();
-        const auto puct = cfg_puct * psa * (numerator / denom);
-        const auto value = winrate + puct;
-=======
+
         auto psa = child.get_policy();
         auto denom = 1.0 + child_visits;
         auto puct = cfg_puct * psa * (numerator / denom);
         auto value = winrate + puct;
         auto actual_value = actual_winrate + puct;
->>>>>>> 207370ff
         assert(value > std::numeric_limits<double>::lowest());
 
         if (value > best_value) {
