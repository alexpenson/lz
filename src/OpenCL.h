--- conflicted
+++ resolved
@@ -183,12 +183,9 @@
     friend class OpenCL_Network<net_t>;
     friend class Tuner<net_t>;
 public:
-<<<<<<< HEAD
-    void initialize(const int channels, int gpu, bool silent = false, int batch_size = 1);
-=======
     OpenCL(int gpu, bool silent = false);
-    void initialize(const int channels);
->>>>>>> a2611683
+
+    void initialize(const int channels, int batch_size = 1);
     void ensure_context_initialized(OpenCLContext & opencl_context);
     std::string get_device_name();
     bool has_fp16_compute();
