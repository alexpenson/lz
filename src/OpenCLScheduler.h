--- conflicted
+++ resolved
@@ -70,14 +70,10 @@
     virtual void forward(const std::vector<float>& input,
                          std::vector<float>& output_pol,
                          std::vector<float>& output_val);
-<<<<<<< HEAD
-
-=======
     virtual void forward0(std::unique_ptr<const std::vector<float>> input,
                           const int tomove,
                           const int symmetry,
                           Netresult_ptr result);
->>>>>>> 12795fe6
     virtual bool needs_autodetect();
     virtual void push_weights(unsigned int filter_size,
                               unsigned int channels,
