#!/usr/bin/env python3
#
#    This file is part of Leela Zero.
#    Copyright (C) 2017-2018 Gian-Carlo Pascutto
#
#    Leela Zero is free software: you can redistribute it and/or modify
#    it under the terms of the GNU General Public License as published by
#    the Free Software Foundation, either version 3 of the License, or
#    (at your option) any later version.
#
#    Leela Zero is distributed in the hope that it will be useful,
#    but WITHOUT ANY WARRANTY; without even the implied warranty of
#    MERCHANTABILITY or FITNESS FOR A PARTICULAR PURPOSE.  See the
#    GNU General Public License for more details.
#
#    You should have received a copy of the GNU General Public License
#    along with Leela Zero.  If not, see <http://www.gnu.org/licenses/>.

import math
import numpy as np
import os
import tensorflow as tf
import time
import unittest


def weight_variable(name, shape):
    """Xavier initialization"""
    stddev = np.sqrt(2.0 / (sum(shape)))
    initial = tf.truncated_normal(shape, stddev=stddev)
    weights = tf.get_variable(name, initializer=initial)
    tf.add_to_collection(tf.GraphKeys.WEIGHTS, weights)
    return weights

# Bias weights for layers not followed by BatchNorm
# We do not regularlize biases, so they are not
# added to the regularlizer collection
def bias_variable(name, shape):
    initial = tf.constant(0.0, shape=shape)
    bias = tf.get_variable(name, initializer=initial)
    return bias


def conv2d(x, W):
    return tf.nn.conv2d(x, W, data_format='NCHW',
                        strides=[1, 1, 1, 1], padding='SAME')

# Restore session from checkpoint. It silently ignore mis-matches
# between the checkpoint and the graph. Specifically
# 1. values in the checkpoint for which there is no corresponding variable.
# 2. variables in the graph for which there is no specified value in the
#    checkpoint.
# 3. values where the checkpoint shape differs from the variable shape.
# (variables without a value in the checkpoint are left at their default
# initialized value)
def optimistic_restore(session, save_file, graph=tf.get_default_graph()):
    reader = tf.train.NewCheckpointReader(save_file)
    saved_shapes = reader.get_variable_to_shape_map()
    var_names = sorted(
        [(var.name, var.name.split(':')[0]) for var in tf.global_variables()
         if var.name.split(':')[0] in saved_shapes])
    restore_vars = []
    for var_name, saved_var_name in var_names:
        curr_var = graph.get_tensor_by_name(var_name)
        var_shape = curr_var.get_shape().as_list()
        if var_shape == saved_shapes[saved_var_name]:
            restore_vars.append(curr_var)
    opt_saver = tf.train.Saver(restore_vars)
    opt_saver.restore(session, save_file)

# Class holding statistics
class Stats:
    def __init__(self):
        self.s = {}
    def add(self, stat_dict):
        for (k,v) in stat_dict.items():
            if k not in self.s:
                self.s[k] = []
            self.s[k].append(v)
    def n(self, name):
        return len(self.s[name] or [])
    def mean(self, name):
        return np.mean(self.s[name] or [0])
    def stddev_mean(self, name):
        # standard deviation in the sample mean.
        return math.sqrt(
            np.var(self.s[name] or [0]) / max(0.0001, (len(self.s[name]) - 1)))
    def str(self):
        return ', '.join(
            ["{}={:g}".format(k, np.mean(v or [0])) for k,v in self.s.items()])
    def clear(self):
        self.s = {}
    def summaries(self, tags):
        return [tf.Summary.Value(
            tag=k, simple_value=self.mean(v)) for k,v in tags.items()]

# Simple timer
class Timer:
    def __init__(self):
        self.last = time.time()
    def elapsed(self):
        # Return time since last call to 'elapsed()'
        t = time.time()
        e = t - self.last
        self.last = t
        return e

class TFProcess:
    def __init__(self):
        # Network structure
        self.RESIDUAL_FILTERS = 128
        self.RESIDUAL_BLOCKS = 6

        # Set number of GPUs for training
        self.gpus_num = 1

        # For exporting
        self.weights = []

        # Output weight file with averaged weights
        self.swa_enabled = True

        # Net sampling rate (e.g 2 == every 2nd network).
        self.swa_c = 1

        # Take an exponentially weighted moving average over this
        # many networks. Under the SWA assumptions, this will reduce
        # the distance to the optimal value by a factor of 1/sqrt(n)
        self.swa_max_n = 16

        # Recalculate SWA weight batchnorm means and variances
        self.swa_recalc_bn = True

        gpu_options = tf.GPUOptions(per_process_gpu_memory_fraction=0.8)
        config = tf.ConfigProto(gpu_options=gpu_options, allow_soft_placement=True)
        self.session = tf.Session(config=config)

        self.training = tf.placeholder(tf.bool)
        self.global_step = tf.Variable(0, name='global_step', trainable=False)

    def init(self, batch_size, macrobatch=1, gpus_num=None, logbase='leelalogs'):
        self.batch_size = batch_size
        self.macrobatch = macrobatch
        self.logbase = logbase
        # Input batch placeholders
        self.planes = tf.placeholder(tf.string, name='in_planes')
        self.probs = tf.placeholder(tf.string, name='in_probs')
        self.winner = tf.placeholder(tf.string, name='in_winner')

        # Mini-batches come as raw packed strings. Decode
        # into tensors to feed into network.
        planes = tf.decode_raw(self.planes, tf.uint8)
        probs = tf.decode_raw(self.probs, tf.float32)
        winner = tf.decode_raw(self.winner, tf.float32)

        planes = tf.to_float(planes)

        planes = tf.reshape(planes, (batch_size, 18, 19*19))
        probs = tf.reshape(probs, (batch_size, 19*19 + 1))
        winner = tf.reshape(winner, (batch_size, 1))

        if gpus_num is None:
            gpus_num = self.gpus_num
        self.init_net(planes, probs, winner, gpus_num)

<<<<<<< HEAD
    def init_net(self, planes, probs, winner):
        self.y_ = probs   # (tf.float32, [None, 362])
        self.sx = tf.split(planes, self.gpus_num)
        self.sy_ = tf.split(probs, self.gpus_num)
        self.sz_ = tf.split(winner, self.gpus_num)
=======
    def init_net(self, planes, probs, winner, gpus_num):
        self.y_ = probs   # (tf.float32, [None, 362])
        self.sx = tf.split(planes, gpus_num)
        self.sy_ = tf.split(probs, gpus_num)
        self.sz_ = tf.split(winner, gpus_num)
>>>>>>> 5c464a55
        self.batch_norm_count = 0
        self.reuse_var = None

        # You need to change the learning rate here if you are training
        # from a self-play training set, for example start with 0.005 instead.
        opt = tf.train.MomentumOptimizer(
            learning_rate=0.05, momentum=0.9, use_nesterov=True)

        # Construct net here.
        tower_grads = []
        tower_loss = []
        tower_policy_loss = []
        tower_mse_loss = []
        tower_reg_term = []
        tower_y_conv = []
        with tf.variable_scope(tf.get_variable_scope()):
<<<<<<< HEAD
            for i in range(self.gpus_num):
=======
            for i in range(gpus_num):
>>>>>>> 5c464a55
                with tf.device("/gpu:%d" % i):
                    with tf.name_scope("tower_%d" % i):
                        loss, policy_loss, mse_loss, reg_term, y_conv = self.tower_loss(
                            self.sx[i], self.sy_[i], self.sz_[i])

                        # Reset batchnorm key to 0.
                        self.reset_batchnorm_key()

                        tf.get_variable_scope().reuse_variables()
                        grads = opt.compute_gradients(loss)

                        tower_grads.append(grads)
                        tower_loss.append(loss)
                        tower_policy_loss.append(policy_loss)
                        tower_mse_loss.append(mse_loss)
                        tower_reg_term.append(reg_term)
                        tower_y_conv.append(y_conv)

        # Average gradients from different GPUs
        self.loss = tf.reduce_mean(tower_loss)
        self.policy_loss = tf.reduce_mean(tower_policy_loss)
        self.mse_loss = tf.reduce_mean(tower_mse_loss)
        self.reg_term = tf.reduce_mean(tower_reg_term)
        self.y_conv = tf.concat(tower_y_conv, axis=0)
        self.mean_grads = self.average_gradients(tower_grads)

        # Do swa after we contruct the net
        if self.swa_enabled is True:
            # Count of networks accumulated into SWA
            self.swa_count = tf.Variable(0., name='swa_count', trainable=False)
            # Count of networks to skip
            self.swa_skip = tf.Variable(self.swa_c, name='swa_skip',
                trainable=False)
            # Build the SWA variables and accumulators
            accum=[]
            load=[]
            n = self.swa_count
            for w in self.weights:
                name = w.name.split(':')[0]
                var = tf.Variable(
                    tf.zeros(shape=w.shape), name='swa/'+name, trainable=False)
                accum.append(
                    tf.assign(var, var * (n / (n + 1.)) + w * (1. / (n + 1.))))
                load.append(tf.assign(w, var))
            with tf.control_dependencies(accum):
                self.swa_accum_op = tf.assign_add(n, 1.)
            self.swa_load_op = tf.group(*load)

        # Accumulate gradients
        self.update_ops = tf.get_collection(tf.GraphKeys.UPDATE_OPS)
        total_grad=[]
        grad_ops=[]
        clear_var=[]
        with tf.control_dependencies(self.update_ops):
            self.grad_op_real = self.mean_grads
        for (g, v) in self.grad_op_real:
            if g is None:
                total_grad.append((g,v))
            name = v.name.split(':')[0]
            gsum = tf.get_variable(name='gsum/'+name,
                                   shape=g.shape,
                                   trainable=False,
                                   initializer=tf.zeros_initializer)
            total_grad.append((gsum, v))
            grad_ops.append(tf.assign_add(gsum, g))
            clear_var.append(gsum)
        # Op to compute gradients and add to running total in 'gsum/'
        self.grad_op = tf.group(*grad_ops)

        # Op to apply accmulated gradients
        self.train_op = opt.apply_gradients(total_grad)

        zero_ops = []
        for g in clear_var:
            zero_ops.append(
                tf.assign(g, tf.zeros(shape=g.shape, dtype=g.dtype)))
        # Op to clear accumulated gradients
        self.clear_op = tf.group(*zero_ops)

        # Op to increment global step counter
        self.step_op = tf.assign_add(self.global_step, 1)

        correct_prediction = \
            tf.equal(tf.argmax(self.y_conv, 1), tf.argmax(self.y_, 1))
        correct_prediction = tf.cast(correct_prediction, tf.float32)
        self.accuracy = tf.reduce_mean(correct_prediction)

        # Summary part
        self.test_writer = tf.summary.FileWriter(
            os.path.join(os.getcwd(),
                         self.logbase + "/test"), self.session.graph)
        self.train_writer = tf.summary.FileWriter(
            os.path.join(os.getcwd(),
                         self.logbase + "/train"), self.session.graph)

        # Build checkpoint saver
        self.saver = tf.train.Saver()

        # Initialize all variables
        self.session.run(tf.global_variables_initializer())

    def average_gradients(self, tower_grads):
        # Average gradients from different GPUs
        average_grads = []
        for grad_and_vars in zip(*tower_grads):
            grads = []
            for g, _ in grad_and_vars:
                expanded_g = tf.expand_dims(g, dim=0)
                grads.append(expanded_g)

            grad = tf.concat(grads, axis=0)
            grad = tf.reduce_mean(grad, reduction_indices=0)

            v = grad_and_vars[0][1]
            grad_and_var = (grad, v)
            average_grads.append(grad_and_var)
        return average_grads

    def tower_loss(self, x, y_, z_):
        y_conv, z_conv = self.construct_net(x)
        # Calculate loss on policy head
        cross_entropy = \
            tf.nn.softmax_cross_entropy_with_logits(labels=y_,
                                                    logits=y_conv)
        policy_loss = tf.reduce_mean(cross_entropy)

        # Loss on value head
        mse_loss = \
            tf.reduce_mean(tf.squared_difference(z_, z_conv))

        # Regularizer
        regularizer = tf.contrib.layers.l2_regularizer(scale=0.0001)
        reg_variables = tf.get_collection(tf.GraphKeys.WEIGHTS)
        reg_term = \
            tf.contrib.layers.apply_regularization(regularizer, reg_variables)

        # For training from a (smaller) dataset of strong players, you will
        # want to reduce the factor in front of self.mse_loss here.
        loss = 1.0 * policy_loss + 1.0 * mse_loss + reg_term

        return loss, policy_loss, mse_loss, reg_term, y_conv

    def assign(self, var, values):
        try:
            self.session.run(tf.assign(var, values))
        except:
            print("Failed to assign {}: var shape {}, values shape {}".format(
                var.name, var.shape, values.shape))
            raise

    def replace_weights(self, new_weights):
        for e, weights in enumerate(self.weights):
            if isinstance(weights, str):
                weights = tf.get_default_graph().get_tensor_by_name(weights)
            if weights.name.endswith('/batch_normalization/beta:0'):
                # Batch norm beta is written as bias before the batch
                # normalization in the weight file for backwards
                # compatibility reasons.
                bias = tf.constant(new_weights[e], shape=weights.shape)
                # Weight file order: bias, means, variances
                var = tf.constant(new_weights[e + 2], shape=weights.shape)
                new_beta = tf.divide(bias, tf.sqrt(var + tf.constant(1e-5)))
                self.assign(weights, new_beta)
            elif weights.shape.ndims == 4:
                # Convolution weights need a transpose
                #
                # TF (kYXInputOutput)
                # [filter_height, filter_width, in_channels, out_channels]
                #
                # Leela/cuDNN/Caffe (kOutputInputYX)
                # [output, input, filter_size, filter_size]
                s = weights.shape.as_list()
                shape = [s[i] for i in [3, 2, 0, 1]]
                new_weight = tf.constant(new_weights[e], shape=shape)
                self.assign(weights, tf.transpose(new_weight, [2, 3, 1, 0]))
            elif weights.shape.ndims == 2:
                # Fully connected layers are [in, out] in TF
                #
                # [out, in] in Leela
                #
                s = weights.shape.as_list()
                shape = [s[i] for i in [1, 0]]
                new_weight = tf.constant(new_weights[e], shape=shape)
                self.assign(weights, tf.transpose(new_weight, [1, 0]))
            else:
                # Biases, batchnorm etc
                new_weight = tf.constant(new_weights[e], shape=weights.shape)
                self.assign(weights, new_weight)
        #This should result in identical file to the starting one
        #self.save_leelaz_weights('restored.txt')

    def restore(self, file):
        print("Restoring from {0}".format(file))
        optimistic_restore(self.session, file)

    def measure_loss(self, batch, training=False):
        # Measure loss over one batch. If training is true, also
        # accumulate the gradient and increment the global step.
        ops = [self.policy_loss, self.mse_loss, self.reg_term, self.accuracy ]
        if training:
            ops += [self.grad_op, self.step_op],
        r = self.session.run(ops, feed_dict={self.training: training,
                           self.planes: batch[0],
                           self.probs: batch[1],
                           self.winner: batch[2]})
        # Google's paper scales mse by 1/4 to a [0,1] range, so we do the same here
        return {'policy': r[0], 'mse': r[1]/4., 'reg': r[2],
                'accuracy': r[3], 'total': r[0]+r[1]+r[2] }

    def process(self, train_data, test_data):
        info_steps=1000
        stats = Stats()
        timer = Timer()
        while True:
            batch = next(train_data)
            # Measure losses and compute gradients for this batch.
            losses = self.measure_loss(batch, training=True)
            stats.add(losses)
            # fetch the current global step.
            steps = tf.train.global_step(self.session, self.global_step)
            if steps % self.macrobatch == (self.macrobatch-1):
                # Apply the accumulated gradients to the weights.
                self.session.run([self.train_op])
                # Clear the accumulated gradient.
                self.session.run([self.clear_op])

            if steps % info_steps == 0:
                speed = info_steps * self.batch_size / timer.elapsed()
                print("step {}, policy={:g} mse={:g} reg={:g} total={:g} ({:g} pos/s)".format(
                    steps, stats.mean('policy'), stats.mean('mse'), stats.mean('reg'),
                    stats.mean('total'), speed))
                summaries = stats.summaries({'Policy Loss': 'policy',
                                             'MSE Loss': 'mse'})
                self.train_writer.add_summary(
                    tf.Summary(value=summaries), steps)
                stats.clear()

            if steps % 8000 == 0:
                test_stats = Stats()
                test_batches = 800 # reduce sample mean variance by ~28x
                for _ in range(0, test_batches):
                    test_batch = next(test_data)
                    losses = self.measure_loss(test_batch, training=False)
                    test_stats.add(losses)
                summaries = test_stats.summaries({'Policy Loss': 'policy',
                                                  'MSE Loss': 'mse',
                                                  'Accuracy': 'accuracy'})
                self.test_writer.add_summary(tf.Summary(value=summaries), steps)
                print("step {}, policy={:g} training accuracy={:g}%, mse={:g}".\
                    format(steps, test_stats.mean('policy'),
                        test_stats.mean('accuracy')*100.0,
                        test_stats.mean('mse')))

                # Write out current model and checkpoint
                path = os.path.join(os.getcwd(), "leelaz-model")
                save_path = self.saver.save(self.session, path,
                                            global_step=steps)
                print("Model saved in file: {}".format(save_path))
                leela_path = path + "-" + str(steps) + ".txt"
                self.save_leelaz_weights(leela_path)
                print("Leela weights saved to {}".format(leela_path))
                # Things have likely changed enough
                # that stats are no longer valid.

                if self.swa_enabled:
                    self.save_swa_network(steps, path, leela_path, train_data)

                save_path = self.saver.save(self.session, path,
                                            global_step=steps)
                print("Model saved in file: {}".format(save_path))

    def save_leelaz_weights(self, filename):
        with open(filename, "w") as file:
            # Version tag
            file.write("1")
            for weights in self.weights:
                # Newline unless last line (single bias)
                file.write("\n")
                work_weights = None
                if weights.name.endswith('/batch_normalization/beta:0'):
                    # Batch norm beta needs to be converted to biases before
                    # the batch norm for backwards compatibility reasons
                    var_key = weights.name.replace('beta', 'moving_variance')
                    var = tf.get_default_graph().get_tensor_by_name(var_key)
                    work_weights = tf.multiply(weights,
                                               tf.sqrt(var + tf.constant(1e-5)))
                elif weights.shape.ndims == 4:
                    # Convolution weights need a transpose
                    #
                    # TF (kYXInputOutput)
                    # [filter_height, filter_width, in_channels, out_channels]
                    #
                    # Leela/cuDNN/Caffe (kOutputInputYX)
                    # [output, input, filter_size, filter_size]
                    work_weights = tf.transpose(weights, [3, 2, 0, 1])
                elif weights.shape.ndims == 2:
                    # Fully connected layers are [in, out] in TF
                    #
                    # [out, in] in Leela
                    #
                    work_weights = tf.transpose(weights, [1, 0])
                else:
                    # Biases, batchnorm etc
                    work_weights = weights
                nparray = work_weights.eval(session=self.session)
                wt_str = [str(wt) for wt in np.ravel(nparray)]
                file.write(" ".join(wt_str))

    def get_batchnorm_key(self):
        result = "bn" + str(self.batch_norm_count)
        self.batch_norm_count += 1
        return result

    def reset_batchnorm_key(self):
        self.batch_norm_count = 0
        self.reuse_var = True

    def add_weights(self, variable):
        if self.reuse_var is None:
            self.weights.append(variable)

    def batch_norm(self, net):
        # The weights are internal to the batchnorm layer, so apply
        # a unique scope that we can store, and use to look them back up
        # later on.
        scope = self.get_batchnorm_key()
        with tf.variable_scope(scope):
            net = tf.layers.batch_normalization(
                    net,
                    epsilon=1e-5, axis=1, fused=True,
                    center=True, scale=False,
                    training=self.training,
                    reuse=self.reuse_var)

        for v in ['beta', 'moving_mean', 'moving_variance' ]:
            name = scope + '/batch_normalization/' + v + ':0'
            var = tf.get_default_graph().get_tensor_by_name(name)
            self.add_weights(var)

        return net

    def conv_block(self, inputs, filter_size, input_channels, output_channels, name):
        W_conv = weight_variable(
            name,
            [filter_size, filter_size, input_channels, output_channels])

        self.add_weights(W_conv)

        net = inputs
        net = conv2d(net, W_conv)
        net = self.batch_norm(net)
        net = tf.nn.relu(net)
        return net

    def residual_block(self, inputs, channels, name):
        net = inputs
        orig = tf.identity(net)

        # First convnet weights
        W_conv_1 = weight_variable(name + "_conv_1", [3, 3, channels, channels])
        self.add_weights(W_conv_1)

        net = conv2d(net, W_conv_1)
        net = self.batch_norm(net)
        net = tf.nn.relu(net)

        # Second convnet weights
        W_conv_2 = weight_variable(name + "_conv_2", [3, 3, channels, channels])
        self.add_weights(W_conv_2)

        net = conv2d(net, W_conv_2)
        net = self.batch_norm(net)
        net = tf.add(net, orig)
        net = tf.nn.relu(net)

        return net

    def construct_net(self, planes):
        # NCHW format
        # batch, 18 channels, 19 x 19
        x_planes = tf.reshape(planes, [-1, 18, 19, 19])

        # Input convolution
        flow = self.conv_block(x_planes, filter_size=3,
                               input_channels=18,
                               output_channels=self.RESIDUAL_FILTERS,
                               name="first_conv")
        # Residual tower
        for i in range(0, self.RESIDUAL_BLOCKS):
            block_name = "res_" + str(i)
            flow = self.residual_block(flow, self.RESIDUAL_FILTERS,
                                       name=block_name)

        # Policy head
        conv_pol = self.conv_block(flow, filter_size=1,
                                   input_channels=self.RESIDUAL_FILTERS,
                                   output_channels=2,
                                   name="policy_head")
        h_conv_pol_flat = tf.reshape(conv_pol, [-1, 2 * 19 * 19])
        W_fc1 = weight_variable("w_fc_1", [2 * 19 * 19, (19 * 19) + 1])
        b_fc1 = bias_variable("b_fc_1", [(19 * 19) + 1])
        self.add_weights(W_fc1)
        self.add_weights(b_fc1)
        h_fc1 = tf.add(tf.matmul(h_conv_pol_flat, W_fc1), b_fc1)

        # Value head
        conv_val = self.conv_block(flow, filter_size=1,
                                   input_channels=self.RESIDUAL_FILTERS,
                                   output_channels=1,
                                   name="value_head")
        h_conv_val_flat = tf.reshape(conv_val, [-1, 19 * 19])
        W_fc2 = weight_variable("w_fc_2", [19 * 19, 256])
        b_fc2 = bias_variable("b_fc_2", [256])
        self.add_weights(W_fc2)
        self.add_weights(b_fc2)
        h_fc2 = tf.nn.relu(tf.add(tf.matmul(h_conv_val_flat, W_fc2), b_fc2))
        W_fc3 = weight_variable("w_fc_3", [256, 1])
        b_fc3 = bias_variable("b_fc_3", [1])
        self.add_weights(W_fc3)
        self.add_weights(b_fc3)
        h_fc3 = tf.nn.tanh(tf.add(tf.matmul(h_fc2, W_fc3), b_fc3))

        return h_fc1, h_fc3

    def snap_save(self):
        # Save a snapshot of all the variables in the current graph.
        if not hasattr(self, 'save_op'):
            save_ops = []
            rest_ops = []
            for var in self.weights:
                if isinstance(var, str):
                    var = tf.get_default_graph().get_tensor_by_name(var)
                name = var.name.split(':')[0]
                v = tf.Variable(var, name='save/'+name, trainable=False)
                save_ops.append(tf.assign(v, var))
                rest_ops.append(tf.assign(var, v))
            self.save_op = tf.group(*save_ops)
            self.restore_op = tf.group(*rest_ops)
        self.session.run(self.save_op)

    def snap_restore(self):
        # Restore variables in the current graph from the snapshot.
        self.session.run(self.restore_op)

    def save_swa_network(self, steps, path, leela_path, data):
        # Sample 1 in self.swa_c of the networks. Compute in this way so
        # that it's safe to change the value of self.swa_c
        rem = self.session.run(tf.assign_add(self.swa_skip, -1))
        if rem > 0:
            return
        self.swa_skip.load(self.swa_c, self.session)

        # Add the current weight vars to the running average.
        num = self.session.run(self.swa_accum_op)

        if self.swa_max_n != None:
            num = min(num, self.swa_max_n)
            self.swa_count.load(float(num), self.session)

        swa_path = path + "-swa-" + str(int(num)) + "-" + str(steps) + ".txt"

        # save the current network.
        self.snap_save()
        # Copy the swa weights into the current network.
        self.session.run(self.swa_load_op)
        if self.swa_recalc_bn:
            print("Refining SWA batch normalization")
            for _ in range(200):
                batch = next(data)
                self.session.run(
                    [self.loss, self.update_ops],
                    feed_dict={self.training: True,
                               self.planes: batch[0], self.probs: batch[1],
                               self.winner: batch[2]})

        self.save_leelaz_weights(swa_path)
        # restore the saved network.
        self.snap_restore()

        print("Wrote averaged network to {}".format(swa_path))

# Unit tests for TFProcess.
def gen_block(size, f_in, f_out):
    return [ [1.1] * size * size * f_in * f_out, # conv
             [-.1] * f_out,  # bias weights
             [-.2] * f_out,  # batch norm mean
             [-.3] * f_out ] # batch norm var

class TFProcessTest(unittest.TestCase):
    def test_can_replace_weights(self):
        tfprocess = TFProcess()
        tfprocess.init(batch_size=1)
        # use known data to test replace_weights() works.
        data = gen_block(3, 18, tfprocess.RESIDUAL_FILTERS) # input conv
        for _ in range(tfprocess.RESIDUAL_BLOCKS):
            data.extend(gen_block(3,
                tfprocess.RESIDUAL_FILTERS, tfprocess.RESIDUAL_FILTERS))
            data.extend(gen_block(3,
                tfprocess.RESIDUAL_FILTERS, tfprocess.RESIDUAL_FILTERS))
        # policy
        data.extend(gen_block(1, tfprocess.RESIDUAL_FILTERS, 2))
        data.append([0.4] * 2*19*19 * (19*19+1))
        data.append([0.5] * (19*19+1))
        # value
        data.extend(gen_block(1, tfprocess.RESIDUAL_FILTERS, 1))
        data.append([0.6] * 19*19 * 256)
        data.append([0.7] * 256)
        data.append([0.8] * 256)
        data.append([0.9] * 1)
        tfprocess.replace_weights(data)

if __name__ == '__main__':
    unittest.main()<|MERGE_RESOLUTION|>--- conflicted
+++ resolved
@@ -163,19 +163,11 @@
             gpus_num = self.gpus_num
         self.init_net(planes, probs, winner, gpus_num)
 
-<<<<<<< HEAD
-    def init_net(self, planes, probs, winner):
-        self.y_ = probs   # (tf.float32, [None, 362])
-        self.sx = tf.split(planes, self.gpus_num)
-        self.sy_ = tf.split(probs, self.gpus_num)
-        self.sz_ = tf.split(winner, self.gpus_num)
-=======
     def init_net(self, planes, probs, winner, gpus_num):
         self.y_ = probs   # (tf.float32, [None, 362])
         self.sx = tf.split(planes, gpus_num)
         self.sy_ = tf.split(probs, gpus_num)
         self.sz_ = tf.split(winner, gpus_num)
->>>>>>> 5c464a55
         self.batch_norm_count = 0
         self.reuse_var = None
 
@@ -192,11 +184,7 @@
         tower_reg_term = []
         tower_y_conv = []
         with tf.variable_scope(tf.get_variable_scope()):
-<<<<<<< HEAD
-            for i in range(self.gpus_num):
-=======
             for i in range(gpus_num):
->>>>>>> 5c464a55
                 with tf.device("/gpu:%d" % i):
                     with tf.name_scope("tower_%d" % i):
                         loss, policy_loss, mse_loss, reg_term, y_conv = self.tower_loss(
